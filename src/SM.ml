open GT       
open Language
       
(* The type for the stack machine instructions *)
@type insn =
(* binary operator                 *) | BINOP of string
(* put a constant on the stack     *) | CONST of int                 
(* read to stack                   *) | READ
(* write from stack                *) | WRITE
(* load a variable to the stack    *) | LD    of string
(* store a variable from the stack *) | ST    of string
(* a label                         *) | LABEL of string
(* unconditional jump              *) | JMP   of string                                                                                                                
(* conditional jump                *) | CJMP  of string * string
(* begins procedure definition     *) | BEGIN of string list * string list
(* end procedure definition        *) | END
(* calls a procedure               *) | CALL of string with show
                                                   
(* The type for the stack machine program *)                                                               
type prg = insn list
                            
(* The type for the stack machine configuration: control stack, stack and configuration from statement
   interpreter
 *)
type config = (prg * State.t) list * int list * Expr.config

(* Stack machine interpreter

     val eval : env -> config -> prg -> config

   Takes an environment, a configuration and a program, and returns a configuration as a result. The
   environment is used to locate a label to jump to (via method env#labeled <label_name>)
<<<<<<< HEAD
*)
let rec eval env ((call_stack, stack, ((state, input, output) as conf)) as config) prog = match prog with
  | [] -> config
  | inst :: prog -> match inst with
      | JMP label -> eval env config (env#labeled label)
      | CJMP (op, label) -> 
        let var::stack' = stack in 
        let config' = (call_stack, stack', conf) in
        let predicate = match op with
          | "z"  -> (==) 0
          | "nz" -> (!=) 0
        in if predicate var
            then eval env config' (env#labeled label)
            else eval env config' prog     

      | CALL func -> eval env ((prog, state)::call_stack, stack, conf) (env#labeled func)
      
      | END -> 
        let (prog, state')::call_stack' = call_stack
        in eval env (call_stack', stack, (State.leave state state', input, output)) prog

      | _ ->
        let config' = begin match inst with
          | BINOP op -> 
            let right::left::stack' = stack
            in (call_stack, (Language.Expr.eval_binop op left right) :: stack', conf)
          | CONST x -> (call_stack, x :: stack, conf)
          | READ ->
            let x :: input' = input
            in (call_stack, x :: stack, (state, input', output))
          | WRITE ->
            let x :: stack' = stack
            in (call_stack, stack', (state, input, output @ [x]))
          | LD var ->
            let value = State.eval state var
            in (call_stack, value :: stack, conf)
          
          | ST var ->
            let x :: stack' = stack
            in (call_stack, stack', (State.update var x state, input, output))
          
          | LABEL label -> config
          
          | BEGIN (p, l) ->
            let new_state = State.enter state (p @ l) in
            let (state', stack') = List.fold_right (
                fun p (st, x::stack') -> (State.update p x st, stack')  
              ) p (new_state, stack) 
            in (call_stack, stack', (state', input, output))
        end
        in eval env config' prog
=======
*)                                                  
let rec eval env ((cstack, stack, ((st, i, o, r) as c)) as conf) prg = failwith "Not implemented"
>>>>>>> d2a34f59

(* Top-level evaluation

     val run : prg -> int list -> int list

   Takes a program, an input stream, and returns an output stream this program calculates
*)
let run p i =
  (*print_prg p;*)
  let module M = Map.Make (String) in
  let rec make_map m = function
  | []              -> m
  | (LABEL l) :: tl -> make_map (M.add l tl m) tl
  | _ :: tl         -> make_map m tl
  in
  let m = make_map M.empty p in
  let (_, _, (_, _, o, _)) = eval (object method labeled l = M.find l m end) ([], [], (State.empty, i, [], None)) p in o

class label_manager =
 object (self)
   val mutable label = 0

   method new_label = let last_label = label in
     label <- label + 1; Printf.sprintf "L%d" last_label
end

(* Stack machine compiler

     val compile : Language.t -> prg

   Takes a program in the source language and returns an equivalent program for the
   stack machine
*)
let rec compile (defs, prog) =
  let rec compile_stmt label_manager =
    let rec compile_expr = function
    | Expr.Var   x          -> [LD x]
    | Expr.Const n          -> [CONST n]
    | Expr.Binop (op, x, y) -> compile_expr x @ compile_expr y @ [BINOP op]
    | Expr.Call (func_name, args) -> List.concat (List.map compile_expr args) @ [CALL func_name]
    in
    function
    | Stmt.Seq (s1, s2)  -> compile_stmt label_manager s1 @ compile_stmt label_manager s2
    | Stmt.Read x        -> [READ; ST x]
    | Stmt.Write e       -> compile_expr e @ [WRITE]
    | Stmt.Assign (x, e) -> compile_expr e @ [ST x]
    | Stmt.Skip -> []
    | Stmt.If (cond, then_block, else_block) -> 
      let else_label = label_manager#new_label in
      let end_label  = label_manager#new_label
      in compile_expr cond
        @ [CJMP ("z", else_label)] 
        @ compile_stmt label_manager then_block 
        @ [JMP end_label; LABEL else_label] 
        @ compile_stmt label_manager else_block
        @ [LABEL end_label]
    
    | Stmt.While (cond, block) ->
      let loop_label = label_manager#new_label in
      let end_label  = label_manager#new_label 
      in [LABEL loop_label] 
        @ compile_expr cond
        @ [CJMP ("z", end_label)]
        @ compile_stmt label_manager block
        @ [JMP loop_label; LABEL end_label]
    
    | Stmt.Repeat (cond, block) ->
      let loop_label = label_manager#new_label
      in [LABEL loop_label]
        @ compile_stmt label_manager block
        @ compile_expr cond
        @ [CJMP ("z", loop_label)]
    
    | Stmt.Call (func_name, args) -> List.concat (List.map compile_expr args) @ [CALL func_name]
    | Stmt.Return return_value -> (match return_value with 
        | None -> [] 
        | Some expr -> compile_expr expr
      ) @ [END]
  in

  let compile_procedure label_manager (func_name, (args, local_vars, body)) =
    [LABEL func_name; BEGIN (args, local_vars)] 
    @ compile_stmt label_manager body
    @ [END]
  in
  
  let label_manager = new label_manager in 
  let main_label = label_manager#new_label
  
  in [JMP main_label]
   @ List.concat (List.map (compile_procedure label_manager) defs)
   @ [LABEL main_label]
   @ compile_stmt label_manager prog<|MERGE_RESOLUTION|>--- conflicted
+++ resolved
@@ -30,7 +30,6 @@
 
    Takes an environment, a configuration and a program, and returns a configuration as a result. The
    environment is used to locate a label to jump to (via method env#labeled <label_name>)
-<<<<<<< HEAD
 *)
 let rec eval env ((call_stack, stack, ((state, input, output) as conf)) as config) prog = match prog with
   | [] -> config
@@ -82,10 +81,7 @@
             in (call_stack, stack', (state', input, output))
         end
         in eval env config' prog
-=======
-*)                                                  
-let rec eval env ((cstack, stack, ((st, i, o, r) as c)) as conf) prg = failwith "Not implemented"
->>>>>>> d2a34f59
+
 
 (* Top-level evaluation
 
